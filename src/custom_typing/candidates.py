--- conflicted
+++ resolved
@@ -96,8 +96,8 @@
                 words=document_words[neg_candidate['start_token']:neg_candidate['end_token']],
                 start_idx=neg_candidate['start_token'],
                 end_idx=neg_candidate['end_token']
-<<<<<<< HEAD
             )
+
 
 class AugmentedNegativeExampleSimplified:
     """
@@ -105,7 +105,7 @@
     dataset
     """
 
-    def __init__(self, example: dict, negative_candidate_index: int=None):
+    def __init__(self, example: dict, negative_candidate_index: Optional[int]=None):
         """
         Takes in a single training example and converts it into a new augmented type example containing negative long
         answer candidate
@@ -116,7 +116,7 @@
             example_idx : index of the example
             question_text: text of question
             annotation: full annotation for the example
-            negative_candidate: randomly sampled wrong annotation from long answer candidates
+            negative_candidate: sampled wrong annotation from long answer candidates
 
         Args:
             example (dict): single example for simplified natural questions dataset
@@ -128,6 +128,10 @@
 
         document_words = example['document_text'].split()
 
-=======
-            )
->>>>>>> 5559ed94
+        if negative_candidate_index:
+            neg_candidate = example['long_answer_candidates'][negative_candidate_index]
+            self.negative_candidate = NegativeCandidate(
+                words=document_words[neg_candidate['start_token']:neg_candidate['end_token']],
+                start_idx=neg_candidate['start_token'],
+                end_idx=neg_candidate['end_token']
+            )